--- conflicted
+++ resolved
@@ -306,17 +306,8 @@
     # This handles repeated compactions by removing previous timestamps
     base_name = conversation_name
     while True:
-<<<<<<< HEAD
         # Match -compacted-{8 digits}-{6 digits} pattern
         new_name = re.sub(r"-compacted-\d{8}-\d{6}$", "", base_name)
-=======
-        # Match -before-compact with optional suffix (any alphanumeric characters)
-        # This is more permissive than the original [0-9a-f]{4} to handle:
-        # - Manual renames (e.g., -before-compact-test)
-        # - Different suffix formats
-        # - Ensure we strip any backup suffix, not just hex-based ones
-        new_name = re.sub(r"-before-compact(-\w+)?$", "", base_name)
->>>>>>> 16032e48
         if new_name == base_name:  # No more changes
             break
         base_name = new_name
