--- conflicted
+++ resolved
@@ -13,15 +13,11 @@
 import logging
 import os
 import re
-<<<<<<< HEAD
 try:
     import select
 except ImportError:
     select = None  # type: ignore
-=======
-import select
 import shlex
->>>>>>> 389549c7
 import shutil
 import signal
 import subprocess
