import logging
import os
import sys
<<<<<<< HEAD
try:
    import termios
except ImportError:
    termios = None  # type: ignore

msvcrt = None  # type: object
if os.name == 'nt':
    import msvcrt  # type: ignore
=======
import termios
import threading
>>>>>>> 389549c7
from collections.abc import Generator
from pathlib import Path

from .commands import execute_cmd
from .config import ChatConfig, get_config
from .constants import INTERRUPT_CONTENT, PROMPT_USER
from .hooks import HookType, trigger_hook
from .init import init
from .llm import reply
from .llm.models import get_default_model, get_model
from .logmanager import Log, LogManager, prepare_messages
from .message import Message
from .telemetry import trace_function
from .tools import (
    ConfirmFunc,
    ToolFormat,
    ToolUse,
    execute_msg,
    get_tools,
)
from .tools.complete import SessionCompleteException
from .util import console, path_with_tilde
from .util.ask_execute import ask_execute
from .util.auto_naming import auto_generate_display_name
from .util.context import include_paths
from .util.cost import log_costs
from .util.interrupt import clear_interruptible, set_interruptible
from .util.prompt import add_history, get_input
from .util.sound import print_bell
from .util.terminal import set_current_conv_name, terminal_state_title

logger = logging.getLogger(__name__)

# Global flag to track if we were recently interrupted
_recently_interrupted = False


@trace_function(name="chat.main", attributes={"component": "chat"})
def chat(
    prompt_msgs: list[Message],
    initial_msgs: list[Message],
    logdir: Path,
    workspace: Path,
    model: str | None,
    stream: bool = True,
    no_confirm: bool = False,
    interactive: bool = True,
    show_hidden: bool = False,
    tool_allowlist: list[str] | None = None,
    tool_format: ToolFormat | None = None,
) -> None:
    """
    Run the chat loop.

    prompt_msgs: list of messages to execute in sequence.
    initial_msgs: list of history messages.
    workspace: path to workspace directory.

    Callable from other modules.
    """
    global _recently_interrupted
    _recently_interrupted = False

    # Set initial terminal title with conversation name
    conv_name = logdir.name
    set_current_conv_name(conv_name)

    # tool_format should already be resolved by this point
    assert (
        tool_format is not None
    ), "tool_format should be resolved before calling chat()"

    # init
    init(model, interactive, tool_allowlist, tool_format)

    # Trigger session start hooks
    if session_start_msgs := trigger_hook(
        HookType.SESSION_START,
        logdir=logdir,
        workspace=workspace,
        initial_msgs=initial_msgs,
    ):
        # Process any messages from session start hooks
        for hook_msg in session_start_msgs:
            initial_msgs = initial_msgs + [hook_msg]

    default_model = get_default_model()
    assert default_model is not None, "No model loaded and no model specified"
    modelmeta = get_model(model or default_model.full)
    if not modelmeta.supports_streaming and stream:
        logger.info(
            "Disabled streaming for '%s/%s' model (not supported)",
            modelmeta.provider,
            modelmeta.model,
        )
        stream = False

    console.log(f"Using logdir: {path_with_tilde(logdir)}")
    manager = LogManager.load(logdir, initial_msgs=initial_msgs, create=True)

    # Note: todowrite replay is now handled by the todo_replay tool via SESSION_START hook

    # Initialize workspace
    console.log(f"Using workspace: {path_with_tilde(workspace)}")
    os.chdir(workspace)

    # print log
    manager.log.print(show_hidden=show_hidden)
    console.print("--- ^^^ past messages ^^^ ---")

    # Note: todowrite replay is now handled by the todo_replay tool via SESSION_START hook

    def confirm_func(msg) -> bool:
        if no_confirm:
            return True
        return ask_execute(msg)

    # Convert prompt_msgs to a queue for unified handling
    prompt_queue = list(prompt_msgs)

    # Import SessionCompleteException for clean exit handling

    # main loop
    try:
        _run_chat_loop(
            manager,
            prompt_queue,
            stream,
            confirm_func,
            tool_format,
            model,
            interactive,
            logdir,
        )
    except SessionCompleteException as e:
        console.log(f"Autonomous mode: {e}. Exiting.")

        # Trigger session end hooks
        if session_end_msgs := trigger_hook(
            HookType.SESSION_END, logdir=logdir, manager=manager
        ):
            for msg in session_end_msgs:
                manager.append(msg)
        return


def _run_chat_loop(
    manager,
    prompt_queue,
    stream,
    confirm_func,
    tool_format,
    model,
    interactive,
    logdir,
):
    """Main chat loop - extracted to allow clean exception handling."""

    while True:
        msg: Message | None = None
        try:
            # Process next message (either from prompt queue or user input)
            if prompt_queue:
                msg = prompt_queue.pop(0)
                assert msg is not None, "prompt_queue contained None"
                msg = include_paths(msg, manager.workspace)
                manager.append(msg)

                # Handle user commands
                if msg.role == "user" and execute_cmd(msg, manager, confirm_func):
                    continue

                # Process the message and get response
                _process_message_conversation(
                    manager, stream, confirm_func, tool_format, model
                )
            else:
                # Get user input or exit if non-interactive
                if not interactive:
                    logger.debug("Non-interactive and exhausted prompts")
                    break

                user_input = _get_user_input(manager.log, manager.workspace)
                if user_input is None:
                    # Either user wants to exit OR we should generate response directly
                    if _should_prompt_for_input(manager.log):
                        # User wants to exit
                        break
                    else:
                        # Don't prompt for input, generate response directly (crash recovery, etc.)
                        # Process existing log without adding new message
                        _process_message_conversation(
                            manager,
                            stream,
                            confirm_func,
                            tool_format,
                            model,
                        )
                else:
                    # Normal case: user provided input
                    msg = user_input
                    manager.append(msg)

                    # Reset interrupt flag since user provided new input

                    # Handle user commands
                    if msg.role == "user" and execute_cmd(msg, manager, confirm_func):
                        continue

                    # Process the message and get response
                    _process_message_conversation(
                        manager,
                        stream,
                        confirm_func,
                        tool_format,
                        model,
                    )

            # Trigger LOOP_CONTINUE hooks to check if we should continue/exit
            # This handles auto-reply mechanism and other loop control logic
            if loop_msgs := trigger_hook(
                HookType.LOOP_CONTINUE,
                manager=manager,
                interactive=interactive,
                prompt_queue=prompt_queue,
            ):
                for msg in loop_msgs:
                    # Add hook-generated messages to prompt queue
                    prompt_queue.append(msg)
                    console.log(f"[Loop control] {msg.content[:100]}...")
                continue  # Process the queued messages

        except KeyboardInterrupt:
            console.log("Interrupted.")
            manager.append(Message("system", INTERRUPT_CONTENT))
            # Clear any remaining prompts to avoid confusion
            prompt_queue.clear()
            continue

    # Trigger session end hooks when exiting normally
    if session_end_msgs := trigger_hook(
        HookType.SESSION_END, logdir=logdir, manager=manager
    ):
        for msg in session_end_msgs:
            manager.append(msg)


def _process_message_conversation(
    manager: LogManager,
    stream: bool,
    confirm_func: ConfirmFunc,
    tool_format: ToolFormat,
    model: str | None,
) -> None:
    """Process a message and generate responses until no more tools to run."""

    while True:
        try:
            set_interruptible()

            # Trigger pre-process hooks
            if pre_msgs := trigger_hook(
                HookType.MESSAGE_PRE_PROCESS,
                manager=manager,
            ):
                for msg in pre_msgs:
                    manager.append(msg)

            response_msgs = list(
                step(
                    manager.log,
                    stream,
                    confirm_func,
                    tool_format=tool_format,
                    workspace=manager.workspace,
                    model=model,
                )
            )
        except KeyboardInterrupt:
            console.log("Interrupted during response generation.")
            global _recently_interrupted
            _recently_interrupted = True
            manager.append(Message("system", INTERRUPT_CONTENT))
            break
        finally:
            clear_interruptible()

        for response_msg in response_msgs:
            manager.append(response_msg)
            # run any user-commands, if msg is from user
            if response_msg.role == "user" and execute_cmd(
                response_msg, manager, confirm_func
            ):
                return

        # Auto-generate display name after first assistant response if not already set
        # Runs in background thread to avoid blocking the chat loop
        # TODO: Consider implementing via hook system to streamline with server implementation
        # See: gptme/server/api_v2_sessions.py for server's implementation
        assistant_messages = [m for m in manager.log.messages if m.role == "assistant"]
        if len(assistant_messages) == 1:
            chat_config = ChatConfig.from_logdir(manager.logdir)
            if not chat_config.name and model:

                def _auto_name_thread(
                    config: ChatConfig,
                    messages: list[Message],
                    model_name: str,
                ):
                    """Background thread for auto-naming to avoid blocking chat loop."""
                    try:
                        display_name = auto_generate_display_name(messages, model_name)
                        if display_name:
                            config.name = display_name
                            config.save()
                            logger.info(
                                f"Auto-generated conversation name: {display_name}"
                            )
                        else:
                            logger.warning("Auto-naming failed")
                    except Exception as e:
                        logger.warning(f"Failed to auto-generate name: {e}")

                # Start naming in background thread (daemon so it doesn't block exit)
                thread = threading.Thread(
                    target=_auto_name_thread,
                    args=(chat_config, manager.log.messages.copy(), model),
                    daemon=True,
                )
                thread.start()

        # Check if there are any runnable tools left
        last_content = next(
            (m.content for m in reversed(manager.log) if m.role == "assistant"),
            "",
        )
        has_runnable = any(
            tooluse.is_runnable for tooluse in ToolUse.iter_from_content(last_content)
        )
        if not has_runnable:
            break

    # Trigger post-process hooks after message processing completes
    # Note: pre-commit checks and autocommit are now handled by hooks
    if post_msgs := trigger_hook(
        HookType.MESSAGE_POST_PROCESS,
        manager=manager,
    ):
        for msg in post_msgs:
            manager.append(msg)


def _should_prompt_for_input(log: Log) -> bool:
    """
    Determine if we should ask for user input or generate response directly.

    Returns True if we should prompt for input, False if we should generate response.
    This preserves the original logic for handling edge cases like crash recovery.
    """
    last_msg = log[-1] if log else None

    # Ask for input when:
    # - No messages at all
    # - Last message was from assistant (normal flow)
    # - Last message was an interrupt
    # - Last message was pinned
    # - No user messages exist in the entire log
    return (
        not last_msg
        or (last_msg.role in ["assistant"])
        or last_msg.content == INTERRUPT_CONTENT
        or last_msg.pinned
        or not any(role == "user" for role in [m.role for m in log])
    )


def _get_user_input(log: Log, workspace: Path | None) -> Message | None:
    """Get user input, returning None if user wants to exit."""
    clear_interruptible()  # Don't interrupt during user input

    # Check if we should prompt for input or generate response directly
    if not _should_prompt_for_input(log):
        # Last message was from user (crash recovery, edited log, etc.)
        # Don't ask for input, let the system generate a response
        return None

    # print diff between now and last user message timestamp
    if get_config().get_env_bool("GPTME_SHOW_WORKED"):
        last_user_msg = next((m for m in reversed(log) if m.role == "user"), None)
        if last_user_msg and log:
            diff = log[-1].timestamp - last_user_msg.timestamp
            console.log(f"Worked for {diff.total_seconds():.2f} seconds")

    try:
        inquiry = prompt_user()
        msg = Message("user", inquiry, quiet=True)
        msg = include_paths(msg, workspace)
        return msg
    except (EOFError, KeyboardInterrupt):
        return None


@trace_function(name="chat.step", attributes={"component": "chat"})
def step(
    log: Log | list[Message],
    stream: bool,
    confirm: ConfirmFunc,
    tool_format: ToolFormat = "markdown",
    workspace: Path | None = None,
    model: str | None = None,
) -> Generator[Message, None, None]:
    """Runs a single pass of the chat - generates response and executes tools."""
    global _recently_interrupted

    default_model = get_default_model()
    assert default_model is not None, "No model loaded and no model specified"
    model = model or default_model.full
    if isinstance(log, list):
        log = Log(log)

    # Generate response and run tools
    try:
        set_interruptible()

        # performs reduction/context trimming, if necessary
        msgs = prepare_messages(log.messages, workspace)

        tools = None
        if tool_format == "tool":
            tools = [t for t in get_tools() if t.is_runnable]

        # generate response
        with terminal_state_title("🤔 generating"):
            msg_response = reply(msgs, get_model(model).full, stream, tools)
            if get_config().get_env_bool("GPTME_COSTS"):
                log_costs(msgs + [msg_response])

        # Trigger generation post hooks (e.g., TTS)
        if generation_post_msgs := trigger_hook(
            HookType.GENERATION_POST,
            message=msg_response,
            workspace=workspace,
        ):
            for msg in generation_post_msgs:
                logger.debug(f"Generation post hook yielded: {msg}")

        # log response and run tools
        if msg_response:
            yield msg_response.replace(quiet=True)
            yield from execute_msg(msg_response, confirm, log, workspace)

        # Reset interrupt flag after successful completion
        _recently_interrupted = False

    finally:
        clear_interruptible()


def prompt_user(value=None) -> str:  # pragma: no cover
    print_bell()
    # Flush stdin to clear any buffered input before prompting
    if termios:
        termios.tcflush(sys.stdin, termios.TCIFLUSH)
    elif msvcrt:
        while msvcrt.kbhit():  # type: ignore
            msvcrt.getch()  # type: ignore
    response = ""
    with terminal_state_title("⌨️ waiting for input"):
        while not response:
            try:
                set_interruptible()
                response = prompt_input(PROMPT_USER, value)
                if response:
                    add_history(response)
            except KeyboardInterrupt:
                print("\nInterrupted. Press Ctrl-D to exit.")
            except EOFError:
                print("\nGoodbye!")
                sys.exit(0)
    clear_interruptible()
    return response


def prompt_input(prompt: str, value=None) -> str:  # pragma: no cover
    """Get input using prompt_toolkit with fish-style suggestions."""
    prompt = prompt.strip() + ": "
    if value:
        console.print(prompt + value)
        return value

    return get_input(prompt)<|MERGE_RESOLUTION|>--- conflicted
+++ resolved
@@ -1,7 +1,7 @@
 import logging
 import os
 import sys
-<<<<<<< HEAD
+import threading
 try:
     import termios
 except ImportError:
@@ -10,10 +10,6 @@
 msvcrt = None  # type: object
 if os.name == 'nt':
     import msvcrt  # type: ignore
-=======
-import termios
-import threading
->>>>>>> 389549c7
 from collections.abc import Generator
 from pathlib import Path
 
